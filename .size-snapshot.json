{
  "./dist/formik.umd.production.js": {
<<<<<<< HEAD
    "bundled": 123599,
    "minified": 31502,
    "gzipped": 10175
  },
  "./dist/formik.cjs.production.js": {
    "bundled": 35201,
    "minified": 16829,
    "gzipped": 5017
  },
  "./dist/formik.cjs.development.js": {
    "bundled": 35788,
    "minified": 17478,
    "gzipped": 5254
  },
  "dist/index.js": {
    "bundled": 33614,
    "minified": 17803,
    "gzipped": 5329
  },
  "dist/formik.esm.js": {
    "bundled": 32068,
    "minified": 16492,
    "gzipped": 5131,
    "treeshaked": {
      "rollup": {
        "code": 347,
        "import_statements": 313
      },
      "webpack": {
        "code": 2692
=======
    "bundled": 141423,
    "minified": 39046,
    "gzipped": 11848
  },
  "./dist/formik.umd.development.js": {
    "bundled": 171603,
    "minified": 49483,
    "gzipped": 14950
  },
  "./dist/formik.cjs.production.js": {
    "bundled": 42377,
    "minified": 21477,
    "gzipped": 5386
  },
  "./dist/formik.cjs.development.js": {
    "bundled": 43265,
    "minified": 22360,
    "gzipped": 5725
  },
  "dist/formik.esm.js": {
    "bundled": 39126,
    "minified": 21749,
    "gzipped": 5602,
    "treeshaked": {
      "rollup": {
        "code": 771,
        "import_statements": 349
      },
      "webpack": {
        "code": 3444
>>>>>>> 13954fdd
      }
    }
  },
  "./dist/formik.umd.development.js": {
    "bundled": 125427,
    "minified": 32931,
    "gzipped": 10817
  }
}<|MERGE_RESOLUTION|>--- conflicted
+++ resolved
@@ -1,19 +1,18 @@
 {
   "./dist/formik.umd.production.js": {
-<<<<<<< HEAD
-    "bundled": 123599,
+    "bundled": 123263,
     "minified": 31502,
     "gzipped": 10175
   },
   "./dist/formik.cjs.production.js": {
-    "bundled": 35201,
-    "minified": 16829,
-    "gzipped": 5017
+    "bundled": 35205,
+    "minified": 16833,
+    "gzipped": 5022
   },
   "./dist/formik.cjs.development.js": {
-    "bundled": 35788,
-    "minified": 17478,
-    "gzipped": 5254
+    "bundled": 35792,
+    "minified": 17482,
+    "gzipped": 5259
   },
   "dist/index.js": {
     "bundled": 33614,
@@ -21,54 +20,22 @@
     "gzipped": 5329
   },
   "dist/formik.esm.js": {
-    "bundled": 32068,
-    "minified": 16492,
-    "gzipped": 5131,
+    "bundled": 32072,
+    "minified": 16496,
+    "gzipped": 5136,
     "treeshaked": {
       "rollup": {
-        "code": 347,
-        "import_statements": 313
+        "code": 352,
+        "import_statements": 318
       },
       "webpack": {
-        "code": 2692
-=======
-    "bundled": 141423,
-    "minified": 39046,
-    "gzipped": 11848
-  },
-  "./dist/formik.umd.development.js": {
-    "bundled": 171603,
-    "minified": 49483,
-    "gzipped": 14950
-  },
-  "./dist/formik.cjs.production.js": {
-    "bundled": 42377,
-    "minified": 21477,
-    "gzipped": 5386
-  },
-  "./dist/formik.cjs.development.js": {
-    "bundled": 43265,
-    "minified": 22360,
-    "gzipped": 5725
-  },
-  "dist/formik.esm.js": {
-    "bundled": 39126,
-    "minified": 21749,
-    "gzipped": 5602,
-    "treeshaked": {
-      "rollup": {
-        "code": 771,
-        "import_statements": 349
-      },
-      "webpack": {
-        "code": 3444
->>>>>>> 13954fdd
+        "code": 2697
       }
     }
   },
   "./dist/formik.umd.development.js": {
-    "bundled": 125427,
-    "minified": 32931,
-    "gzipped": 10817
+    "bundled": 124091,
+    "minified": 32505,
+    "gzipped": 10618
   }
 }