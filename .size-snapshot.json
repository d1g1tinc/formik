--- conflicted
+++ resolved
@@ -1,14 +1,8 @@
 {
   "./dist/formik.umd.production.js": {
-<<<<<<< HEAD
     "bundled": 133573,
     "minified": 34046,
     "gzipped": 10010
-=======
-    "bundled": 176109,
-    "minified": 47667,
-    "gzipped": 13847
->>>>>>> fbed3278
   },
   "./dist/formik.cjs.production.js": {
     "bundled": 40466,
@@ -26,23 +20,12 @@
     "gzipped": 5552
   },
   "dist/formik.esm.js": {
-<<<<<<< HEAD
     "bundled": 37019,
     "minified": 19767,
     "gzipped": 5382,
-=======
-    "bundled": 37278,
-    "minified": 20704,
-    "gzipped": 5440,
->>>>>>> fbed3278
     "treeshaked": {
-      "rollup": {
-        "code": 348,
-        "import_statements": 314
-      },
-      "webpack": {
-        "code": 2793
-      }
+      "code": 2793
     }
   }
+}
 }