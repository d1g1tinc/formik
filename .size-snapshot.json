{
  "./dist/formik.umd.production.js": {
<<<<<<< HEAD
    "bundled": 123599,
    "minified": 31502,
    "gzipped": 10175
  },
  "./dist/formik.cjs.production.js": {
    "bundled": 35201,
    "minified": 16829,
    "gzipped": 5017
  },
  "./dist/formik.cjs.development.js": {
    "bundled": 35788,
    "minified": 17478,
    "gzipped": 5254
  },
  "dist/index.js": {
    "bundled": 33614,
    "minified": 17803,
    "gzipped": 5329
  },
  "dist/formik.esm.js": {
    "bundled": 32068,
    "minified": 16492,
    "gzipped": 5131,
=======
    "bundled": 141767,
    "minified": 39046,
    "gzipped": 11848
  },
  "./dist/formik.umd.development.js": {
    "bundled": 172955,
    "minified": 49892,
    "gzipped": 15033
  },
  "./dist/formik.cjs.production.js": {
    "bundled": 42373,
    "minified": 21473,
    "gzipped": 5381
  },
  "./dist/formik.cjs.development.js": {
    "bundled": 43261,
    "minified": 22356,
    "gzipped": 5726
  },
  "dist/formik.esm.js": {
    "bundled": 39122,
    "minified": 21745,
    "gzipped": 5603,
>>>>>>> 5f9afc11
    "treeshaked": {
      "rollup": {
        "code": 347,
        "import_statements": 313
      },
      "webpack": {
        "code": 2692
      }
    }
  },
  "./dist/formik.umd.development.js": {
    "bundled": 125427,
    "minified": 32931,
    "gzipped": 10817
  }
}<|MERGE_RESOLUTION|>--- conflicted
+++ resolved
@@ -1,6 +1,5 @@
 {
   "./dist/formik.umd.production.js": {
-<<<<<<< HEAD
     "bundled": 123599,
     "minified": 31502,
     "gzipped": 10175
@@ -24,31 +23,6 @@
     "bundled": 32068,
     "minified": 16492,
     "gzipped": 5131,
-=======
-    "bundled": 141767,
-    "minified": 39046,
-    "gzipped": 11848
-  },
-  "./dist/formik.umd.development.js": {
-    "bundled": 172955,
-    "minified": 49892,
-    "gzipped": 15033
-  },
-  "./dist/formik.cjs.production.js": {
-    "bundled": 42373,
-    "minified": 21473,
-    "gzipped": 5381
-  },
-  "./dist/formik.cjs.development.js": {
-    "bundled": 43261,
-    "minified": 22356,
-    "gzipped": 5726
-  },
-  "dist/formik.esm.js": {
-    "bundled": 39122,
-    "minified": 21745,
-    "gzipped": 5603,
->>>>>>> 5f9afc11
     "treeshaked": {
       "rollup": {
         "code": 347,
