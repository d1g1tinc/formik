import * as React from 'react';
import hoistNonReactStatics from 'hoist-non-react-statics';

import { FormikContext } from './types';
import { FormikConsumer } from './FormikContext';

/**
 * Connect any component to Formik context, and inject as a prop called `formik`;
 * @param Comp React Component
 */
export function connect<OuterProps, Values = {}>(
  Comp: React.ComponentType<OuterProps & { formik: FormikContext<Values> }>
) {
  const C: React.SFC<OuterProps> = (props: OuterProps) => (
    <FormikConsumer>
      {formik => <Comp {...props} formik={formik} />}
    </FormikConsumer>
  );
  const componentDisplayName =
    Comp.displayName ||
    Comp.name ||
    (Comp.constructor && Comp.constructor.name) ||
    'Component';

  // Assign Comp to C.WrappedComponent so we can access the inner component in tests
  // For example, <Field.WrappedComponent /> gets us <FieldInner/>
  (C as React.SFC<OuterProps> & {
    WrappedComponent: React.ReactNode;
  }).WrappedComponent = Comp;

  C.displayName = `FormikConnect(${componentDisplayName})`;

  return hoistNonReactStatics<
<<<<<<< HEAD
    React.ComponentType<OuterProps>,
    React.ComponentType<OuterProps & { formik: FormikContext<Values> }>
  >(C, Comp) as React.ComponentClass<OuterProps> & {
    WrappedComponent: React.ComponentClass<
      OuterProps & { formik: FormikContext<Values> }
    >;
  };
=======
    OuterProps,
    OuterProps & { formik: FormikContext<Values> }
  >(
    C,
    Comp as React.ComponentClass<OuterProps & { formik: FormikContext<Values> }> // cast type to ComponentClass (even if SFC)
  );
>>>>>>> 04250668
}<|MERGE_RESOLUTION|>--- conflicted
+++ resolved
@@ -31,20 +31,10 @@
   C.displayName = `FormikConnect(${componentDisplayName})`;
 
   return hoistNonReactStatics<
-<<<<<<< HEAD
-    React.ComponentType<OuterProps>,
-    React.ComponentType<OuterProps & { formik: FormikContext<Values> }>
-  >(C, Comp) as React.ComponentClass<OuterProps> & {
-    WrappedComponent: React.ComponentClass<
-      OuterProps & { formik: FormikContext<Values> }
-    >;
-  };
-=======
     OuterProps,
     OuterProps & { formik: FormikContext<Values> }
   >(
     C,
     Comp as React.ComponentClass<OuterProps & { formik: FormikContext<Values> }> // cast type to ComponentClass (even if SFC)
   );
->>>>>>> 04250668
 }