--- conflicted
+++ resolved
@@ -6,26 +6,14 @@
  * This source code is licensed under the MIT license found in the
  * LICENSE file in the root directory of this source tree.
  */
-<<<<<<< HEAD
 import deepmerge from 'deepmerge'
 import isPlainObject from 'lodash/isPlainObject'
 
 import {$FixMe, FieldStateAndOperations} from './types'
 import {getIn} from './utils/getIn'
+import {useEventCallback, useForceRender} from './utils/hooks'
 import {isPromise} from './utils/is'
 import {setIn} from './utils/setIn'
-import {useEventCallback} from './utils/useEventCallback'
-import {useForceRender} from './utils/useForceRender'
-=======
-import deepmerge from 'deepmerge';
-import isPlainObject from 'lodash/isPlainObject';
-import * as React from 'react';
-import { setIn } from './utils/setIn';
-import { getIn } from './utils/getIn';
-import { isPromise } from './utils/is';
-import { useForceRender, useEventCallback } from './utils/hooks';
-import { FieldStateAndOperations, $FixMe } from './types';
->>>>>>> ea374936
 
 /**
  * Values of fields in the form
