--- conflicted
+++ resolved
@@ -1,13 +1,7 @@
-<<<<<<< HEAD
 import * as React from 'react'
 
 import {useFormikContext} from './FormikContext'
-import {forwardRefWithAs} from './utils/forwardWithRefAs'
-=======
-import * as React from 'react';
-import { forwardRefWithAs } from './utils/hooks';
-import { useFormikContext } from './FormikContext';
->>>>>>> ea374936
+import {forwardRefWithAs} from './utils/hooks'
 
 export type FormProps = Omit<React.HTMLProps<HTMLFormElement>, 'onSubmit'>;
 
