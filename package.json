{
  "name": "formik",
  "description": "Forms in React, without tears",
  "version": "0.9.0-alpha.5",
  "license": "MIT",
  "author": "Jared Palmer <jared@palmer.net>",
  "repository": "jaredpalmer/formik",
  "keywords": [
    "formik",
    "react",
    "react-dom",
    "form",
    "validation",
    "forms",
    "higher order component",
    "hoc"
  ],
  "main": "dist/formik.js",
  "module": "dist/formik.es6.js",
  "typings": "dist/formik.d.ts",
  "files": [
    "dist",
    "next.js"
  ],
  "scripts": {
    "test": "jest --env=jsdom",
    "test:watch": "npm run test -- --watch",
    "start": "cross-env NODE_ENV=development tsc-watch --onSuccess \"rollup -c\"",
    "prebuild": "rimraf dist",
<<<<<<< HEAD
    "build": "tsc && NODE_ENV=production rollup -c &&  NODE_ENV=development rollup -c && rimraf compiled && cp dist/next.d.ts next.d.ts",
=======
    "build": "tsc && cross-env NODE_ENV=production rollup -c && cross-env NODE_ENV=production rollup -c rollup.config.umd.js && cross-env NODE_ENV=development rollup -c rollup.config.umd.js && rimraf compiled",
>>>>>>> 52e6d3f2
    "prepublish": "npm run build",
    "format": "prettier --trailing-comma es5 --single-quote --write 'src/**/*' 'test/**/*'",
    "precommit": "lint-staged"
  },
  "dependencies": {},
  "peerDependencies": {
    "react": ">=15"
  },
  "optionalDependencies": {},
  "devDependencies": {
<<<<<<< HEAD
    "@types/enzyme": "2.8.4",
    "@types/jest": "20.0.6",
    "@types/node": "8.0.19",
    "@types/prop-types": "15.5.1",
    "@types/react": "16.0.0",
    "@types/react-dom": "15.5.1",
    "@types/react-test-renderer": "15.5.2",
    "enzyme": "2.9.1",
    "husky": "0.14.3",
    "jest": "20.0.4",
    "lint-staged": "4.0.2",
    "prettier": "1.5.3",
    "prop-types": "^15.5.10",
    "react": "15.6.1",
    "react-dom": "15.6.1",
    "react-test-renderer": "15.6.1",
    "rimraf": "2.6.1",
    "rollup": "0.45.2",
    "rollup-plugin-commonjs": "8.1.0",
    "rollup-plugin-filesize": "1.4.2",
    "rollup-plugin-node-resolve": "3.0.0",
    "rollup-plugin-replace": "1.1.1",
    "rollup-plugin-sourcemaps": "0.4.2",
    "rollup-plugin-uglify": "2.0.1",
    "ts-jest": "20.0.9",
    "tsc-watch": "1.0.7",
    "tslint": "5.5.0",
    "tslint-react": "3.2.0",
    "typescript": "2.4.2",
    "yup": "0.21.3"
=======
    "@types/enzyme": "^2.8.2",
    "@types/jest": "^20.0.2",
    "@types/node": "^8.0.7",
    "@types/react": "^15.0.28",
    "@types/react-dom": "^15.5.0",
    "@types/react-test-renderer": "^15.5.1",
    "cross-env": "^5.0.5",
    "enzyme": "^2.9.1",
    "husky": "^0.14.2",
    "jest": "^20.0.4",
    "lint-staged": "^4.0.0",
    "lodash.camelcase": "^4.3.0",
    "prettier": "^1.5.2",
    "react": "^15.5.4",
    "react-dom": "^15.5.4",
    "react-test-renderer": "^15.6.1",
    "rimraf": "^2.6.1",
    "rollup": "^0.45.1",
    "rollup-plugin-commonjs": "^8.0.2",
    "rollup-plugin-filesize": "^1.4.2",
    "rollup-plugin-node-resolve": "^3.0.0",
    "rollup-plugin-replace": "^1.1.1",
    "rollup-plugin-sourcemaps": "^0.4.2",
    "rollup-plugin-uglify": "^2.0.1",
    "ts-jest": "^20.0.6",
    "tsc-watch": "^1.0.7",
    "tslint": "^5.3.2",
    "tslint-react": "^3.0.0",
    "typescript": "2.3.4",
    "yup": "^0.21.3"
>>>>>>> 52e6d3f2
  },
  "lint-staged": {
    "*.(ts|tsx)": [
      "prettier --trailing-comma es5 --single-quote --write",
      "git add"
    ]
  },
  "jest": {
    "collectCoverageFrom": [
      "src/**/*.{ts,tsx}"
    ],
    "transform": {
      ".(ts|tsx)": "<rootDir>/node_modules/ts-jest/preprocessor.js"
    },
    "testMatch": [
      "<rootDir>/test/**/*.ts?(x)",
      "<rootDir>/test/**/?(*.)(spec|test).ts?(x)"
    ],
    "transformIgnorePatterns": [
      "[/\\\\]node_modules[/\\\\].+\\.(js|jsx)$"
    ],
    "moduleFileExtensions": [
      "ts",
      "tsx",
      "js",
      "json"
    ]
  }
}<|MERGE_RESOLUTION|>--- conflicted
+++ resolved
@@ -18,20 +18,13 @@
   "main": "dist/formik.js",
   "module": "dist/formik.es6.js",
   "typings": "dist/formik.d.ts",
-  "files": [
-    "dist",
-    "next.js"
-  ],
+  "files": ["dist", "next.js"],
   "scripts": {
     "test": "jest --env=jsdom",
     "test:watch": "npm run test -- --watch",
-    "start": "cross-env NODE_ENV=development tsc-watch --onSuccess \"rollup -c\"",
+    "start": "NODE_ENV=development tsc-watch --onSuccess \"rollup -c\"",
     "prebuild": "rimraf dist",
-<<<<<<< HEAD
     "build": "tsc && NODE_ENV=production rollup -c &&  NODE_ENV=development rollup -c && rimraf compiled && cp dist/next.d.ts next.d.ts",
-=======
-    "build": "tsc && cross-env NODE_ENV=production rollup -c && cross-env NODE_ENV=production rollup -c rollup.config.umd.js && cross-env NODE_ENV=development rollup -c rollup.config.umd.js && rimraf compiled",
->>>>>>> 52e6d3f2
     "prepublish": "npm run build",
     "format": "prettier --trailing-comma es5 --single-quote --write 'src/**/*' 'test/**/*'",
     "precommit": "lint-staged"
@@ -42,7 +35,6 @@
   },
   "optionalDependencies": {},
   "devDependencies": {
-<<<<<<< HEAD
     "@types/enzyme": "2.8.4",
     "@types/jest": "20.0.6",
     "@types/node": "8.0.19",
@@ -73,38 +65,6 @@
     "tslint-react": "3.2.0",
     "typescript": "2.4.2",
     "yup": "0.21.3"
-=======
-    "@types/enzyme": "^2.8.2",
-    "@types/jest": "^20.0.2",
-    "@types/node": "^8.0.7",
-    "@types/react": "^15.0.28",
-    "@types/react-dom": "^15.5.0",
-    "@types/react-test-renderer": "^15.5.1",
-    "cross-env": "^5.0.5",
-    "enzyme": "^2.9.1",
-    "husky": "^0.14.2",
-    "jest": "^20.0.4",
-    "lint-staged": "^4.0.0",
-    "lodash.camelcase": "^4.3.0",
-    "prettier": "^1.5.2",
-    "react": "^15.5.4",
-    "react-dom": "^15.5.4",
-    "react-test-renderer": "^15.6.1",
-    "rimraf": "^2.6.1",
-    "rollup": "^0.45.1",
-    "rollup-plugin-commonjs": "^8.0.2",
-    "rollup-plugin-filesize": "^1.4.2",
-    "rollup-plugin-node-resolve": "^3.0.0",
-    "rollup-plugin-replace": "^1.1.1",
-    "rollup-plugin-sourcemaps": "^0.4.2",
-    "rollup-plugin-uglify": "^2.0.1",
-    "ts-jest": "^20.0.6",
-    "tsc-watch": "^1.0.7",
-    "tslint": "^5.3.2",
-    "tslint-react": "^3.0.0",
-    "typescript": "2.3.4",
-    "yup": "^0.21.3"
->>>>>>> 52e6d3f2
   },
   "lint-staged": {
     "*.(ts|tsx)": [
@@ -113,9 +73,7 @@
     ]
   },
   "jest": {
-    "collectCoverageFrom": [
-      "src/**/*.{ts,tsx}"
-    ],
+    "collectCoverageFrom": ["src/**/*.{ts,tsx}"],
     "transform": {
       ".(ts|tsx)": "<rootDir>/node_modules/ts-jest/preprocessor.js"
     },
@@ -123,14 +81,7 @@
       "<rootDir>/test/**/*.ts?(x)",
       "<rootDir>/test/**/?(*.)(spec|test).ts?(x)"
     ],
-    "transformIgnorePatterns": [
-      "[/\\\\]node_modules[/\\\\].+\\.(js|jsx)$"
-    ],
-    "moduleFileExtensions": [
-      "ts",
-      "tsx",
-      "js",
-      "json"
-    ]
+    "transformIgnorePatterns": ["[/\\\\]node_modules[/\\\\].+\\.(js|jsx)$"],
+    "moduleFileExtensions": ["ts", "tsx", "js", "json"]
   }
 }