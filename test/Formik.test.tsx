--- conflicted
+++ resolved
@@ -47,7 +47,6 @@
 const InitialValues: Values = { name: 'jared' };
 
 function renderFormik<V>(props?: Partial<FormikConfig<V>>) {
-<<<<<<< HEAD
   let injected: any;
   const { rerender, ...rest } = render(
     <Formik
@@ -62,15 +61,10 @@
       }
     </Formik>
   );
-=======
-  const ref = React.createRef<Formik>();
-  let injected: any;
->>>>>>> 6a1f9825
   return {
     getProps(): FormikProps<V> {
       return injected;
     },
-<<<<<<< HEAD
     ...rest,
     rerender: () =>
       rerender(
@@ -86,25 +80,6 @@
           }
         </Formik>
       ),
-=======
-    getRef() {
-      return ref;
-    },
-    ...render(
-      <Formik
-        ref={ref as any}
-        onSubmit={noop as any}
-        initialValues={InitialValues as any}
-        {...props}
-      >
-        {(formikProps: FormikProps<V>) =>
-          (injected = formikProps) && (
-            <Form {...(formikProps as unknown) as FormikProps<Values>} />
-          )
-        }
-      </Formik>
-    ),
->>>>>>> 6a1f9825
   };
 }
 
@@ -218,16 +193,11 @@
       expect(injected.values.name).toEqual('ian');
     });
 
-<<<<<<< HEAD
     it('runs validations by default', async () => {
-=======
-    it('runs validations by default', () => {
->>>>>>> 6a1f9825
       const validate = jest.fn(() => Promise.resolve());
       const validationSchema = {
         validate,
       };
-<<<<<<< HEAD
       const { getByTestId, rerender } = renderFormik({
         validate,
         validationSchema,
@@ -243,15 +213,9 @@
       rerender();
       await wait(() => {
         expect(validate).toHaveBeenCalledTimes(2);
-=======
-      const { getByTestId } = renderFormik({
-        validate,
-        validationSchema,
->>>>>>> 6a1f9825
-      });
-    });
-
-<<<<<<< HEAD
+      });
+    });
+
     it('does NOT run validations if validateOnChange is false', async () => {
       const validate = jest.fn(() => Promise.resolve());
       const validationSchema = {
@@ -261,20 +225,8 @@
         validate,
         validationSchema,
         validateOnChange: false,
-=======
-      const input = getByTestId('name-input');
-      fireEvent.change(input, {
-        persist: noop,
-        target: {
-          name: 'name',
-          value: 'ian',
-        },
->>>>>>> 6a1f9825
-      });
-      expect(validate).toHaveBeenCalledTimes(2);
-    });
-
-<<<<<<< HEAD
+      });
+
       fireEvent.change(getByTestId('name-input'), {
         persist: noop,
         target: {
@@ -285,45 +237,15 @@
       rerender();
       await wait(() => {
         expect(validate).not.toHaveBeenCalled();
-=======
-    it('does NOT run validations if validateOnChange is false', () => {
-      const validate = jest.fn(() => Promise.resolve());
-      const validationSchema = {
-        validate,
-      };
-      const { getByTestId } = renderFormik({
-        validate,
-        validationSchema,
-        validateOnChange: false,
->>>>>>> 6a1f9825
-      });
-
-      const input = getByTestId('name-input');
-      fireEvent.change(input, {
-        persist: noop,
-        target: {
-          name: 'name',
-          value: 'ian',
-        },
-      });
-      expect(validate).not.toHaveBeenCalled();
-    });
-  });
-<<<<<<< HEAD
+      });
+    });
+  });
 
   describe('handleBlur', () => {
     it('sets touched state', () => {
       const { getProps, getByTestId } = renderFormik();
       expect(getProps().touched.name).toEqual(undefined);
 
-=======
-
-  describe('handleBlur', () => {
-    it('sets touched state', () => {
-      const { getProps, getByTestId } = renderFormik();
-      expect(getProps().touched.name).toEqual(undefined);
-
->>>>>>> 6a1f9825
       const input = getByTestId('name-input');
       fireEvent.blur(input, {
         target: {
@@ -374,7 +296,6 @@
       expect(injected.touched.name).toEqual(true);
     });
 
-<<<<<<< HEAD
     it('runs validate by default', async () => {
       const validate = jest.fn(noop);
       const { getByTestId, rerender } = renderFormik({ validate });
@@ -383,45 +304,6 @@
         target: {
           name: 'name',
         },
-=======
-    it('runs validate by default', () => {
-      const validate = jest.fn(noop);
-      const { getByTestId } = renderFormik({ validate });
-
-      const input = getByTestId('name-input');
-      fireEvent.blur(input, {
-        target: {
-          name: 'name',
-        },
-      });
-      expect(validate).toHaveBeenCalled();
-    });
-
-    it('runs validations by default', () => {
-      const validate = jest.fn(() => Promise.resolve());
-      const validationSchema = {
-        validate,
-      };
-      const { getByTestId } = renderFormik({ validate, validationSchema });
-
-      const input = getByTestId('name-input');
-      fireEvent.blur(input, {
-        target: {
-          name: 'name',
-        },
-      });
-      expect(validate).toHaveBeenCalledTimes(2);
-    });
-
-    it('runs validations if validateOnBlur is true (default)', () => {
-      const validate = jest.fn(() => Promise.resolve());
-      const validationSchema = {
-        validate,
-      };
-      const { getByTestId } = renderFormik({
-        validate,
-        validationSchema,
->>>>>>> 6a1f9825
       });
       rerender();
       await wait(() => {
@@ -471,62 +353,21 @@
       });
     });
 
-<<<<<<< HEAD
     it('dost NOT run validations if validateOnBlur is false', async () => {
       const validate = jest.fn(() => Promise.resolve());
       const validationSchema = {
         validate,
       };
-      const { getByTestId, rerender } = renderFormik({
+      const { rerender } = renderFormik({
         validate,
         validationSchema,
         validateOnBlur: false,
-=======
-      const input = getByTestId('name-input');
-      fireEvent.blur(input, {
-        target: {
-          name: 'name',
-        },
->>>>>>> 6a1f9825
-      });
-      expect(validate).toHaveBeenCalledTimes(2);
-    });
-
-<<<<<<< HEAD
-      fireEvent.blur(getByTestId('name-input'), {
-        target: {
-          name: 'name',
-        },
-=======
-    it('dost NOT run validations if validateOnBlur is false', () => {
-      const validate = jest.fn(() => Promise.resolve());
-      const validationSchema = {
-        validate,
-      };
-      const { getByTestId } = renderFormik({
-        validate,
-        validationSchema,
-        validateOnBlur: false,
->>>>>>> 6a1f9825
       });
       rerender();
       await wait(() => expect(validate).not.toHaveBeenCalled());
     });
   });
 
-<<<<<<< HEAD
-=======
-      const input = getByTestId('name-input');
-      fireEvent.blur(input, {
-        target: {
-          name: 'name',
-        },
-      });
-      expect(validate).not.toHaveBeenCalled();
-    });
-  });
-
->>>>>>> 6a1f9825
   describe('handleSubmit', () => {
     it('should call preventDefault()', () => {
       const preventDefault = jest.fn();
@@ -627,7 +468,6 @@
         expect(onSubmit).not.toBeCalled();
       });
     });
-<<<<<<< HEAD
 
     describe('with validate (ASYNC)', () => {
       it('should call validate if present', () => {
@@ -657,37 +497,6 @@
       });
     });
 
-=======
-
-    describe('with validate (ASYNC)', () => {
-      it('should call validate if present', () => {
-        const validate = jest.fn(() => Promise.resolve({}));
-        const { getByTestId } = renderFormik({ validate });
-
-        fireEvent.submit(getByTestId('form'));
-        expect(validate).toHaveBeenCalled();
-      });
-
-      it('should submit the form if valid', async () => {
-        const onSubmit = jest.fn();
-        const validate = jest.fn(() => Promise.resolve({}));
-        const { getByTestId } = renderFormik({ onSubmit, validate });
-
-        fireEvent.submit(getByTestId('form'));
-        await wait(() => expect(onSubmit).toBeCalled());
-      });
-
-      it('should not submit the form if invalid', () => {
-        const onSubmit = jest.fn();
-        const validate = jest.fn(() => Promise.resolve({ name: 'Error!' }));
-        const { getByTestId } = renderFormik({ onSubmit, validate });
-
-        fireEvent.submit(getByTestId('form'));
-        expect(onSubmit).not.toBeCalled();
-      });
-    });
-
->>>>>>> 6a1f9825
     describe('with validationSchema (ASYNC)', () => {
       it('should run validationSchema if present', async () => {
         const validate = jest.fn(() => Promise.resolve({}));
@@ -726,7 +535,6 @@
         expect(getProps().values.name).toEqual('ian');
       });
 
-<<<<<<< HEAD
       it('setValues should run validations when validateOnChange is true (default)', async () => {
         const validate = jest.fn(() => ({}));
         const { getProps, rerender } = renderFormik({ validate });
@@ -735,21 +543,6 @@
         rerender();
         await wait(() => {
           expect(validate).toHaveBeenCalled();
-=======
-      it('setValues should run validations when validateOnChange is true (default)', () => {
-        const validate = jest.fn(() => ({}));
-        const { getProps } = renderFormik({ validate });
-
-        getProps().setValues({ name: 'ian' });
-        expect(validate).toHaveBeenCalled();
-      });
-
-      it('setValues should NOT run validations when validateOnChange is false', () => {
-        const validate = jest.fn();
-        const { getProps } = renderFormik({
-          validate,
-          validateOnChange: false,
->>>>>>> 6a1f9825
         });
       });
       it('setValues should NOT run validations when validateOnChange is false', async () => {
@@ -760,7 +553,6 @@
         });
 
         getProps().setValues({ name: 'ian' });
-<<<<<<< HEAD
         rerender();
         await wait(() => {
           expect(validate).not.toHaveBeenCalled();
@@ -785,38 +577,12 @@
         rerender();
         await wait(() => {
           expect(validate).toHaveBeenCalled();
-=======
-        expect(validate).not.toHaveBeenCalled();
-      });
-
-      it('setFieldValue sets value by key', () => {
-        const { getProps } = renderFormik();
-
-        getProps().setFieldValue('name', 'ian');
-        expect(getProps().values.name).toEqual('ian');
-      });
-
-      it('setFieldValue should run validations when validateOnChange is true (default)', () => {
-        const validate = jest.fn(() => ({}));
-        const { getProps } = renderFormik({ validate });
-
-        getProps().setFieldValue('name', 'ian');
-        expect(validate).toHaveBeenCalled();
-      });
-
-      it('setFieldValue should NOT run validations when validateOnChange is false', () => {
-        const validate = jest.fn();
-        const { getProps } = renderFormik({
-          validate,
-          validateOnChange: false,
->>>>>>> 6a1f9825
         });
 
         getProps().setFieldValue('name', 'ian');
         expect(validate).not.toHaveBeenCalled();
       });
 
-<<<<<<< HEAD
       it('setFieldValue should NOT run validations when validateOnChange is false', async () => {
         const validate = jest.fn();
         const { getProps, rerender } = renderFormik({
@@ -857,29 +623,6 @@
         getProps().setTouched({ name: true });
         rerender();
         await wait(() => expect(validate).not.toHaveBeenCalled());
-=======
-      it('setTouched sets touched', () => {
-        const { getProps } = renderFormik();
-
-        getProps().setTouched({ name: true });
-        expect(getProps().touched).toEqual({ name: true });
-      });
-
-      it('setTouched should NOT run validations when validateOnChange is true (default)', () => {
-        const validate = jest.fn(() => ({}));
-        const { getProps } = renderFormik({ validate });
-
-        getProps().setTouched({ name: true });
-        expect(validate).toHaveBeenCalled();
-      });
-
-      it('setTouched should run validations when validateOnBlur is false', () => {
-        const validate = jest.fn(() => ({}));
-        const { getProps } = renderFormik({ validate, validateOnBlur: false });
-
-        getProps().setTouched({ name: true });
-        expect(validate).not.toHaveBeenCalled();
->>>>>>> 6a1f9825
       });
 
       it('setFieldTouched sets touched by key', () => {
@@ -893,7 +636,6 @@
         expect(getProps().touched).toEqual({ name: false });
         expect(getProps().dirty).toBe(false);
       });
-<<<<<<< HEAD
 
       it('setFieldTouched should run validations when validateOnBlur is true (default)', async () => {
         const validate = jest.fn(() => ({}));
@@ -930,39 +672,6 @@
         expect(getProps().errors.name).toEqual('Required');
       });
 
-=======
-
-      it('setFieldTouched should run validations when validateOnBlur is true (default)', () => {
-        const validate = jest.fn(() => ({}));
-        const { getProps } = renderFormik({ validate });
-
-        getProps().setFieldTouched('name', true);
-        expect(validate).toHaveBeenCalled();
-      });
-
-      it('setFieldTouched should NOT run validations when validateOnBlur is false', () => {
-        const validate = jest.fn(() => ({}));
-        const { getProps } = renderFormik({ validate, validateOnBlur: false });
-
-        getProps().setFieldTouched('name', true);
-        expect(validate).not.toHaveBeenCalled();
-      });
-
-      it('setErrors sets error object', () => {
-        const { getProps } = renderFormik();
-
-        getProps().setErrors({ name: 'Required' });
-        expect(getProps().errors.name).toEqual('Required');
-      });
-
-      it('setFieldError sets error by key', () => {
-        const { getProps } = renderFormik();
-
-        getProps().setFieldError('name', 'Required');
-        expect(getProps().errors.name).toEqual('Required');
-      });
-
->>>>>>> 6a1f9825
       it('setStatus sets status object', () => {
         const { getProps } = renderFormik();
 
@@ -1073,7 +782,6 @@
       expect(true);
     });
 
-<<<<<<< HEAD
     // it('should call onReset with values and actions when onReset is a promise', async () => {
     //   const ref = React.createRef<Formik>();
     //   const onReset = jest.fn(() => Promise.resolve('data'));
@@ -1119,122 +827,6 @@
 
       getProps().handleReset();
       expect(getProps().submitCount).toEqual(0);
-=======
-    it('should call onReset with values and actions when onReset is a promise', async () => {
-      const ref = React.createRef<Formik>();
-      const onReset = jest.fn(() => Promise.resolve('data'));
-
-      const { getProps } = renderFormik({
-        ref,
-        onReset,
-      });
-
-      ref.current!.resetForm = jest.fn();
-
-      getProps().handleReset();
-
-      await wait(() =>
-        expect(ref.current!.resetForm).toHaveBeenCalledWith('data')
-      );
-    });
-
-    it('should reset dirty flag even if initialValues has changed', () => {
-      const { getProps, getByTestId } = renderFormik();
-
-      expect(getProps().dirty).toBeFalsy();
-
-      const input = getByTestId('name-input');
-      fireEvent.change(input, {
-        persist: noop,
-        target: {
-          name: 'name',
-          value: 'Pavel',
-        },
-      });
-      expect(getProps().dirty).toBeTruthy();
-
-      getProps().handleReset();
-      expect(getProps().dirty).toBeFalsy();
-    });
-
-    it('should reset submitCount', () => {
-      const { getProps } = renderFormik();
-
-      getProps().handleSubmit();
-      expect(getProps().submitCount).toEqual(1);
-
-      getProps().handleReset();
-      expect(getProps().submitCount).toEqual(0);
-    });
-  });
-
-  describe('componentDidUpdate', () => {
-    let formik: any, initialValues: any;
-    beforeEach(() => {
-      initialValues = {
-        name: 'formik',
-        github: { repoUrl: 'https://github.com/jaredpalmer/formik' },
-        watchers: ['ian', 'sam'],
-      };
-
-      const { getRef } = renderFormik({
-        initialValues,
-        enableReinitialize: true,
-      });
-      formik = getRef();
-      formik.current.resetForm = jest.fn();
-    });
-
-    it('should not resetForm if new initialValues are the same as previous', () => {
-      const newInitialValues = Object.assign({}, initialValues);
-      formik.current.componentDidUpdate({
-        initialValues: newInitialValues,
-        onSubmit: noop,
-      });
-      expect(formik.current.resetForm).not.toHaveBeenCalled();
-    });
-
-    it('should resetForm if new initialValues are different than previous', () => {
-      const newInitialValues = {
-        ...initialValues,
-        watchers: ['jared', 'ian', 'sam'],
-      };
-      formik.current.componentDidUpdate({
-        initialValues: newInitialValues,
-        onSubmit: noop,
-      });
-      expect(formik.current.resetForm).toHaveBeenCalled();
-    });
-
-    it('should resetForm if new initialValues are deeply different than previous', () => {
-      const newInitialValues = {
-        ...initialValues,
-        github: { repoUrl: 'different' },
-      };
-      formik.current.componentDidUpdate({
-        initialValues: newInitialValues,
-        onSubmit: noop,
-      });
-      expect(formik.current.resetForm).toHaveBeenCalled();
-    });
-
-    it('should NOT resetForm without enableReinitialize flag', () => {
-      const { getRef } = renderFormik({
-        initialValues,
-      });
-      formik = getRef();
-      formik.current.resetForm = jest.fn();
-
-      const newInitialValues = {
-        ...initialValues,
-        watchers: ['jared', 'ian', 'sam'],
-      };
-      formik.current.componentDidUpdate({
-        initialValues: newInitialValues,
-        onSubmit: noop,
-      });
-      expect(formik.current.resetForm).not.toHaveBeenCalled();
->>>>>>> 6a1f9825
     });
   });
 
@@ -1419,21 +1011,12 @@
   it('isValidating is fired when submit is attempted', async () => {
     const onSubmit = jest.fn();
     const validate = jest.fn(() => ({ name: 'no' }));
-<<<<<<< HEAD
 
     const { getProps } = renderFormik({
       onSubmit,
       validate,
     });
 
-=======
-
-    const { getProps } = renderFormik({
-      onSubmit,
-      validate,
-    });
-
->>>>>>> 6a1f9825
     expect(getProps().submitCount).toEqual(0);
     expect(getProps().isSubmitting).toBe(false);
     expect(getProps().isValidating).toBe(false);
@@ -1507,7 +1090,6 @@
         })
       ),
     });
-<<<<<<< HEAD
 
     const { getProps } = renderFormik({
       initialValues: { users: [{ firstName: '', lastName: '' }] },
@@ -1515,15 +1097,6 @@
       validationSchema,
     });
 
-=======
-
-    const { getProps } = renderFormik({
-      initialValues: { users: [{ firstName: '', lastName: '' }] },
-      validate,
-      validationSchema,
-    });
-
->>>>>>> 6a1f9825
     await getProps().validateForm();
     expect(getProps().errors).toEqual({
       users: [{ firstName: 'required', lastName: 'required' }],
